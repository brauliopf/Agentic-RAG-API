## Roadmap

x Implement persistent vector database configuration (Pinecone)
x Add metadata to documents in the vector store
x /rag: chat feature
<<<<<<< HEAD

- /rag/admin: manage documents
=======
>>>>>>> 4f10c54d

- /rag/admin: manage documents
- Embed Tako API
- Tell the model it represents Tako! Instruct it to check how to use Tako to do things before creating an answer.
- Get sources from vector store retrieval

- User reports a problem
- Refactor ingest_documents
- secure API
- handle other HTML classes on webpage ingestion

- Hide PII on customer message
- Add authentication and authorization (Supabase)

## Sample conversation

- Olá. Preciso pagar o aviso prévio da Mary Poppins. Quanto devo pagar? Como posso fazer isto com a Tako?<|MERGE_RESOLUTION|>--- conflicted
+++ resolved
@@ -3,11 +3,6 @@
 x Implement persistent vector database configuration (Pinecone)
 x Add metadata to documents in the vector store
 x /rag: chat feature
-<<<<<<< HEAD
-
-- /rag/admin: manage documents
-=======
->>>>>>> 4f10c54d
 
 - /rag/admin: manage documents
 - Embed Tako API
